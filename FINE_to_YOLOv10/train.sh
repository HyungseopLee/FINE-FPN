--- conflicted
+++ resolved
@@ -6,11 +6,6 @@
 #SBATCH --gres=gpu:4 # 2 gpus
 #SBATCH --ntasks=8 # 1 task per gpu
 
-<<<<<<< HEAD
-#SBATCH --cpus-per-task=4  # 32 cpus, or hyper threads, total
-#SBATCH --mem=150G # 8G is reserved for swap
-
-=======
 #SBATCH --cpus-per-task=8  # 32 cpus, or hyper threads, total
 #SBATCH --mem=200G # 8G is reserved for swap
 
@@ -18,7 +13,6 @@
 # source ~/myenv/bin/activate
 
 conda activate torch271
->>>>>>> 3bb55a8e
 
 # baseline
 mkdir -p ./runs/detect/coco/yolo10m_500e_ours
