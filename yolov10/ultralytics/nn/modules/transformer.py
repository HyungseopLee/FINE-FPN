--- conflicted
+++ resolved
@@ -442,11 +442,7 @@
         self.head_dim = c1 // nhead
         self.is_yolov6 = is_yolov6
         
-<<<<<<< HEAD
         # bilinear interpolation upsample
-=======
-        
->>>>>>> cd5a1dd1
         self.upsample = nn.Upsample(scale_factor=2, mode='nearest')
         if self.is_yolov6:
             self.upsample = nn.ConvTranspose2d(c2, c2, kernel_size=2, stride=2)
