--- conflicted
+++ resolved
@@ -145,7 +145,6 @@
     2>&1 | tee ./outputs/solov2_r50_fine_fpn_1x_coco/train.log
 
 
-<<<<<<< HEAD
 
 bash ./tools/dist_train.sh \
     configs/faster_rcnn/faster-rcnn_r50_fine_fpn_v2_1x_coco.py \
@@ -162,7 +161,5 @@
         optim_wrapper.accumulative_counts=8 \
     --work-dir ./outputs/faster-rcnn_r50_fine_fpn_v2_1x_coco/ \
     2>&1 | tee ./outputs/faster-rcnn_r50_fine_fpn_v2_1x_coco/train.log
-=======
->>>>>>> 7b3c8f5b
 
 '''